--- conflicted
+++ resolved
@@ -75,11 +75,7 @@
     """Load all models and preprocessing components with detailed error handling"""
     try:
         import os
-<<<<<<< HEAD
-        models_dir = 'model'
-=======
-        models_dir = '/models'
->>>>>>> 8301fafb
+        models_dir = 'models'
         
         # Check if models directory exists
         if not os.path.exists(models_dir):
